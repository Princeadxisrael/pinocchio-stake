--- conflicted
+++ resolved
@@ -24,15 +24,7 @@
         return Err(ProgramError::IncorrectProgramId);
     }
 
-    let (ix_disc, instruction_data) = instruction_data
-        .split_first_chunk::<4>()
-        .ok_or(ProgramError::InvalidInstructionData)?;
-
-<<<<<<< HEAD
-    //match descriminator
-    Ok(())
-=======
-    // Second variant, test CUs usage
+ // Second variant, test CUs usage
     // let (ix_disc, instruction_data) = instruction_data
     //     .split_at_checked(4)
     //     .ok_or(ProgramError::InvalidInstructionData)?;
@@ -155,5 +147,6 @@
             todo!()
         }
     }
->>>>>>> dcbee1a6
+}
+
 }