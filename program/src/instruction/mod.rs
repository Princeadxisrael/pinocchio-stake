use pinocchio::program_error::ProgramError;

<<<<<<< HEAD
pub mod initialize_mystate;
pub mod update_mystate;
pub mod redelegate;

pub use initialize_mystate::*;
pub use update_mystate::*;
pub use redelegate::*;
=======
pub mod authorized_checked;
pub mod split;

pub use authorized_checked::*;
pub use split::*;
>>>>>>> 890b13ee

#[repr(u8)]
pub enum StakeInstruction {
    Initialize,
    Authorize,
    DelegateStake,
    Split,
    Withdraw,
    Deactivate,
    SetLockup,
    Merge,
    AuthorizeWithSeed,
    InitializeChecked,
    AuthorizeChecked,
    AuthorizeCheckedWithSeed,
    SetLockupChecked,
    GetMinimumDelegation,
    DeactivateDelinquent,
    #[deprecated(since = "2.1.0", note = "Redelegate will not be enabled")]
    Redelegate,
    MoveStake,
    MoveLamports,
}

impl TryFrom<&u8> for StakeInstruction {
    type Error = ProgramError;

    fn try_from(value: &u8) -> Result<Self, Self::Error> {
        match *value {
            0 => Ok(StakeInstruction::Initialize),
            1 => Ok(StakeInstruction::Authorize),
            2 => Ok(StakeInstruction::DelegateStake),
            3 => Ok(StakeInstruction::Split),
            4 => Ok(StakeInstruction::Withdraw),
            5 => Ok(StakeInstruction::Deactivate),
            6 => Ok(StakeInstruction::SetLockup),
            7 => Ok(StakeInstruction::Merge),
            8 => Ok(StakeInstruction::AuthorizeWithSeed),
            9 => Ok(StakeInstruction::InitializeChecked),
            10 => Ok(StakeInstruction::AuthorizeChecked),
            11 => Ok(StakeInstruction::AuthorizeCheckedWithSeed),
            12 => Ok(StakeInstruction::SetLockupChecked),
            13 => Ok(StakeInstruction::GetMinimumDelegation),
            14 => Ok(StakeInstruction::DeactivateDelinquent),
            #[allow(deprecated)]
            15 => Ok(StakeInstruction::Redelegate),
            16 => Ok(StakeInstruction::MoveStake),
            17 => Ok(StakeInstruction::MoveLamports),
            _ => Err(ProgramError::InvalidInstructionData),
        }
    }
}

mod idl_gen {
    #[derive(shank::ShankInstruction)]
    enum _MyProgramInstruction {
        #[account(0, writable, signer, name = "payer_acc", desc = "Fee payer account")]
        #[account(1, writable, name = "state_acc", desc = "New State account")]
        #[account(2, name = "sysvar_rent_acc", desc = "Sysvar rent account")]
        #[account(3, name = "system_program_acc", desc = "System program account")]
        InitializeState,
        #[account(0, writable, signer, name = "payer_acc", desc = "Fee payer account")]
        #[account(1, writable, name = "state_acc", desc = "State account")]
        UpdateState,
    }
}<|MERGE_RESOLUTION|>--- conflicted
+++ resolved
@@ -1,20 +1,14 @@
 use pinocchio::program_error::ProgramError;
 
-<<<<<<< HEAD
-pub mod initialize_mystate;
-pub mod update_mystate;
-pub mod redelegate;
 
-pub use initialize_mystate::*;
-pub use update_mystate::*;
-pub use redelegate::*;
-=======
 pub mod authorized_checked;
 pub mod split;
+pub mod redelegate;
 
 pub use authorized_checked::*;
 pub use split::*;
->>>>>>> 890b13ee
+pub use redelegate::*;
+
 
 #[repr(u8)]
 pub enum StakeInstruction {
