--- conflicted
+++ resolved
@@ -1,22 +1,10 @@
 use pinocchio::program_error::ProgramError;
 
-<<<<<<< HEAD
-pub mod authorize_with_seed;
-pub mod initialize_mystate;
-// pub mod move_lamports;
-pub mod update_mystate;
-
-pub use authorize_with_seed::*;
-pub use initialize_mystate::*;
-// pub use move_lamports::*;
-pub use update_mystate::*;
-=======
 pub mod authorized_checked;
 pub mod split;
 
 pub use authorized_checked::*;
 pub use split::*;
->>>>>>> 890b13ee
 
 #[repr(u8)]
 pub enum StakeInstruction {
