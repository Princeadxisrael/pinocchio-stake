--- conflicted
+++ resolved
@@ -1,20 +1,12 @@
 use pinocchio::program_error::ProgramError;
 
-<<<<<<< HEAD
-pub mod initialize_mystate;
+pub mod authorized_checked;
 pub mod set_lockup;
-pub mod update_mystate;
-
-pub use initialize_mystate::*;
-pub use set_lockup::*;
-pub use update_mystate::*;
-=======
-pub mod authorized_checked;
 pub mod split;
 
 pub use authorized_checked::*;
+pub use set_lockup::*;
 pub use split::*;
->>>>>>> 890b13ee
 
 #[repr(u8)]
 pub enum StakeInstruction {
