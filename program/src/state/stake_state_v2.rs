use pinocchio::{
    account_info::{AccountInfo, Ref, RefMut},
    program_error::ProgramError,
};

use super::{Authorized, Delegation, Lockup, Meta, Stake, StakeFlags};

#[repr(u32)]
#[derive(Debug, Default, PartialEq, Clone, Copy)]
pub enum StakeStateV2 {
    #[default]
    Uninitialized,
    Initialized(Meta),
    Stake(Meta, Stake, StakeFlags),
    RewardsPool,
}
impl StakeStateV2 {
    /// The fixed number of bytes used to serialize each stake account
    pub const fn size_of() -> usize {
        200
    }

    #[inline]
    pub fn from_account_info(
        account_info: &AccountInfo,
    ) -> Result<Ref<StakeStateV2>, ProgramError> {
        if account_info.data_len() != Self::size_of() {
            return Err(ProgramError::InvalidAccountData);
        }

        let data = account_info.try_borrow_data()?;
        if data[0] > 3 {
            return Err(ProgramError::InvalidAccountData);
        }

        Ok(Ref::map(data, |data| unsafe { Self::from_bytes(data) }))
    }

    /// # Safety
    ///
    /// The caller must ensure that it is safe to borrow the account data – e.g., there are
    /// no mutable borrows of the account data.
    #[inline]
    pub unsafe fn from_account_info_unchecked(
        account_info: &AccountInfo,
    ) -> Result<&StakeStateV2, ProgramError> {
        if account_info.data_len() != Self::size_of() {
            return Err(ProgramError::InvalidAccountData);
        }
        let data = account_info.borrow_data_unchecked();
        if data[0] > 3 {
            return Err(ProgramError::InvalidAccountData);
        }

        Ok(Self::from_bytes(data))
    }

    #[inline]
    pub fn try_from_account_info_mut(
        account_info: &AccountInfo,
    ) -> Result<RefMut<StakeStateV2>, ProgramError> {
        if account_info.data_len() != Self::size_of() {
            return Err(ProgramError::InvalidAccountData);
        }

        let data = account_info.try_borrow_mut_data()?;
        if data[0] > 3 {
            return Err(ProgramError::InvalidAccountData);
        }

        Ok(RefMut::map(data, |data| unsafe { Self::from_bytes_mut(data) }))
    }

    /// # Safety
    ///
    /// The caller must ensure that it is safe to borrow the account data – e.g., there are
    /// no mutable borrows of the account data.
    #[inline]
    pub unsafe fn from_account_info_mut_unchecked(
        account_info: &AccountInfo,
    ) -> Result<&mut StakeStateV2, ProgramError> {
        if account_info.data_len() != Self::size_of() {
            return Err(ProgramError::InvalidAccountData);
        }
        let data = account_info.borrow_mut_data_unchecked();
        if data[0] > 3 {
            return Err(ProgramError::InvalidAccountData);
        }

        Ok(Self::from_bytes_mut(data))
    }

    /// # Safety
    ///
    /// The caller must ensure that `bytes` contains a valid representation of `StakeStateV2`.
    #[inline(always)]
    pub unsafe fn from_bytes(bytes: &[u8]) -> &Self {
        &*(bytes.as_ptr() as *const Self)
    }

<<<<<<< HEAD
    /// # Safety
    ///
    /// The caller must ensure that `bytes` contains a valid representation of `StakeStateV2`.
    #[inline(always)]
    pub unsafe fn from_bytes_mut(bytes: &mut [u8]) -> &mut Self {
        &mut *(bytes.as_mut_ptr() as *mut Self)
    }


=======
    pub fn stake(&self) -> Option<Stake> {
        match self {
            Self::Stake(_meta, stake, _stake_flags) => Some(*stake),
            Self::Uninitialized | Self::Initialized(_) | Self::RewardsPool => None,
        }
    }

    pub fn stake_ref(&self) -> Option<&Stake> {
        match self {
            Self::Stake(_meta, stake, _stake_flags) => Some(stake),
            Self::Uninitialized | Self::Initialized(_) | Self::RewardsPool => None,
        }
    }

    pub fn delegation(&self) -> Option<Delegation> {
        match self {
            Self::Stake(_meta, stake, _stake_flags) => Some(stake.delegation),
            Self::Uninitialized | Self::Initialized(_) | Self::RewardsPool => None,
        }
    }

    pub fn delegation_ref(&self) -> Option<&Delegation> {
        match self {
            StakeStateV2::Stake(_meta, stake, _stake_flags) => Some(&stake.delegation),
            Self::Uninitialized | Self::Initialized(_) | Self::RewardsPool => None,
        }
    }

    pub fn authorized(&self) -> Option<Authorized> {
        match self {
            Self::Stake(meta, _stake, _stake_flags) => Some(meta.authorized),
            Self::Initialized(meta) => Some(meta.authorized),
            Self::Uninitialized | Self::RewardsPool => None,
        }
    }

    pub fn lockup(&self) -> Option<Lockup> {
        self.meta().map(|meta| meta.lockup)
    }

    pub fn meta(&self) -> Option<Meta> {
        match self {
            Self::Stake(meta, _stake, _stake_flags) => Some(*meta),
            Self::Initialized(meta) => Some(*meta),
            Self::Uninitialized | Self::RewardsPool => None,
        }
    }
>>>>>>> 890b13ee
}

#[cfg(test)]
mod test {
    use super::StakeStateV2;

    #[test]
    fn test_from_initialized() {
        // StakeStateV2 Initialized(Meta { rent_exempt_reserve: 2282880, authorized: Authorized { staker: 531ngDyMQ95Ws12uWwf9k8bcBqtTWQ4enhNr9zKFZTHV, withdrawer: 531ngDyMQ95Ws12uWwf9k8bcBqtTWQ4enhNr9zKFZTHV }, lockup: Lockup { unix_timestamp: 0, epoch: 1, custodian: FAp2uc71WiitTgf8C4EzT9CNboKs9j8UnNAA2zJhpmNo } })
        let data: [u8; 200] = [
            1, 0, 0, 0, 128, 213, 34, 0, 0, 0, 0, 0, 59, 242, 204, 190, 54, 61, 5, 33, 184, 22,
            185, 9, 8, 116, 164, 194, 234, 165, 126, 13, 237, 190, 6, 236, 191, 198, 111, 157, 70,
            124, 157, 196, 59, 242, 204, 190, 54, 61, 5, 33, 184, 22, 185, 9, 8, 116, 164, 194,
            234, 165, 126, 13, 237, 190, 6, 236, 191, 198, 111, 157, 70, 124, 157, 196, 0, 0, 0, 0,
            0, 0, 0, 0, 1, 0, 0, 0, 0, 0, 0, 0, 210, 135, 6, 69, 103, 142, 166, 59, 132, 215, 180,
            188, 12, 10, 104, 133, 78, 242, 108, 76, 169, 33, 196, 149, 254, 142, 141, 219, 44, 39,
            252, 88, 0, 0, 0, 0, 0, 0, 0, 0, 0, 0, 0, 0, 0, 0, 0, 0, 0, 0, 0, 0, 0, 0, 0, 0, 0, 0,
            0, 0, 0, 0, 0, 0, 0, 0, 0, 0, 0, 0, 0, 0, 0, 0, 0, 0, 0, 0, 0, 0, 0, 0, 0, 0, 0, 0, 0,
            0, 0, 0, 0, 0, 0, 0, 0, 0, 0, 0, 0, 0, 0, 0, 0, 0, 0, 0, 0, 0,
        ];

        let val = unsafe { &*(data.as_ptr() as *const StakeStateV2) };

        println!("{:?}", val);
    }

    #[test]
    fn test_from_stake() {
        // StakeStateV2 Stake(Meta { rent_exempt_reserve: 0, authorized: Authorized { staker: CJbnEm6uEhUQHyFt8bsYfDobbx6b39r47X4To5S89qRP, withdrawer: CJbnEm6uEhUQHyFt8bsYfDobbx6b39r47X4To5S89qRP }, lockup: Lockup { unix_timestamp: 0, epoch: 0, custodian: 11111111111111111111111111111111 } }, Stake { delegation: Delegation { voter_pubkey: DBF6UmjTW3vY5y58J5f3ePW9sMPgJ2wWJAygpFPsJxT4, stake: 1, activation_epoch: 1, deactivation_epoch: 18446744073709551615, warmup_cooldown_rate: 0.25 }, credits_observed: 969 }, StakeFlags { bits: 0 })
        let data: [u8; 200] = [
            2, 0, 0, 0, 0, 0, 0, 0, 0, 0, 0, 0, 167, 242, 193, 121, 156, 42, 145, 92, 134, 135, 64,
            238, 153, 60, 83, 202, 158, 70, 169, 101, 171, 142, 71, 92, 44, 123, 106, 167, 183, 80,
            65, 150, 167, 242, 193, 121, 156, 42, 145, 92, 134, 135, 64, 238, 153, 60, 83, 202,
            158, 70, 169, 101, 171, 142, 71, 92, 44, 123, 106, 167, 183, 80, 65, 150, 0, 0, 0, 0,
            0, 0, 0, 0, 0, 0, 0, 0, 0, 0, 0, 0, 0, 0, 0, 0, 0, 0, 0, 0, 0, 0, 0, 0, 0, 0, 0, 0, 0,
            0, 0, 0, 0, 0, 0, 0, 0, 0, 0, 0, 0, 0, 0, 0, 180, 235, 252, 228, 206, 204, 148, 35, 80,
            199, 23, 103, 170, 175, 11, 213, 246, 90, 116, 128, 217, 88, 50, 227, 163, 43, 95, 192,
            68, 203, 54, 43, 1, 0, 0, 0, 0, 0, 0, 0, 1, 0, 0, 0, 0, 0, 0, 0, 255, 255, 255, 255,
            255, 255, 255, 255, 0, 0, 0, 0, 0, 0, 208, 63, 201, 3, 0, 0, 0, 0, 0, 0, 0, 0, 0, 0,
        ];

        let val = unsafe { &*(data.as_ptr() as *const StakeStateV2) };

        println!("{:?}", val);
    }
}<|MERGE_RESOLUTION|>--- conflicted
+++ resolved
@@ -68,7 +68,9 @@
             return Err(ProgramError::InvalidAccountData);
         }
 
-        Ok(RefMut::map(data, |data| unsafe { Self::from_bytes_mut(data) }))
+        Ok(RefMut::map(data, |data| unsafe {
+            Self::from_bytes_mut(data)
+        }))
     }
 
     /// # Safety
@@ -98,7 +100,6 @@
         &*(bytes.as_ptr() as *const Self)
     }
 
-<<<<<<< HEAD
     /// # Safety
     ///
     /// The caller must ensure that `bytes` contains a valid representation of `StakeStateV2`.
@@ -107,8 +108,6 @@
         &mut *(bytes.as_mut_ptr() as *mut Self)
     }
 
-
-=======
     pub fn stake(&self) -> Option<Stake> {
         match self {
             Self::Stake(_meta, stake, _stake_flags) => Some(*stake),
@@ -156,7 +155,6 @@
             Self::Uninitialized | Self::RewardsPool => None,
         }
     }
->>>>>>> 890b13ee
 }
 
 #[cfg(test)]
