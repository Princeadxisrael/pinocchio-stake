--- conflicted
+++ resolved
@@ -8,7 +8,6 @@
 
 extern crate alloc;
 use super::{
-<<<<<<< HEAD
     get_stake_state, try_get_stake_state_mut, Clock, Meta, StakeAuthorize, StakeStateV2,
     DEFAULT_WARMUP_COOLDOWN_RATE,
 };
@@ -18,9 +17,7 @@
         NEW_WARMUP_COOLDOWN_RATE, SYSVAR,
     },
     helpers::MergeKind,
-=======
     try_get_stake_state_mut, Delegation, Meta, Stake, StakeAuthorize, StakeHistorySysvar, StakeStateV2, VoteState, DEFAULT_WARMUP_COOLDOWN_RATE
->>>>>>> dc1a68a4
 };
 use crate::{consts::{
     CLOCK_ID, FEATURE_STAKE_RAISE_MINIMUM_DELEGATION_TO_1_SOL, HASH_BYTES, LAMPORTS_PER_SOL, MAX_BASE58_LEN, MAX_SIGNERS, NEW_WARMUP_COOLDOWN_RATE, PERPETUAL_NEW_WARMUP_COOLDOWN_RATE_EPOCH
@@ -408,7 +405,6 @@
     u64::from_le_bytes(bytes)
 }
 
-<<<<<<< HEAD
 // MoveStake, MoveLamports, Withdraw, and AuthorizeWithSeed assemble signers explicitly
 pub fn collect_signers_checked<'a>(
     authority_info: Option<&'a AccountInfo>,
@@ -502,7 +498,8 @@
     )?;
 
     Ok((source_merge_kind, destination_merge_kind))
-=======
+}
+
 //from_account_info helper for Clock while not implemente by Pinocchio
 pub fn clock_from_account_info(account_info: &AccountInfo) -> Result<Ref<Clock>, ProgramError> {
     if account_info.data_len() != core::mem::size_of::<Clock>() {
@@ -758,5 +755,4 @@
     pub fn toBytes(&self) -> Box<[u8]> {
         self.0.clone().into()
     }
->>>>>>> dc1a68a4
 }