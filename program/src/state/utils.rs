--- conflicted
+++ resolved
@@ -2,21 +2,13 @@
     account_info::{AccountInfo, Ref},
     program_error::ProgramError,
     pubkey::Pubkey,
-<<<<<<< HEAD
     sysvars::{clock::Clock, rent::Rent, Sysvar},
-=======
-    sysvars::{rent::Rent, Sysvar},
->>>>>>> 56c876e8
     ProgramResult, SUCCESS,
 };
 
 extern crate alloc;
 use super::{
-<<<<<<< HEAD
-    get_stake_state, set_stake_state, Meta, StakeAuthorize, StakeHistorySysvar, StakeStateV2,
-=======
     get_stake_state, try_get_stake_state_mut, Clock, Meta, StakeAuthorize, StakeStateV2,
->>>>>>> 56c876e8
     DEFAULT_WARMUP_COOLDOWN_RATE,
 };
 use crate::{
