use pinocchio::{
    account_info::{ AccountInfo, Ref },
    program_error::ProgramError,
    pubkey::Pubkey,
<<<<<<< HEAD
    sysvars::{ rent::Rent, Sysvar },
    ProgramResult,
    SUCCESS,
=======
    sysvars::{clock::Clock, rent::Rent, Sysvar},
    ProgramResult, SUCCESS,
>>>>>>> 0f0a6dee
};

extern crate alloc;
use super::{
<<<<<<< HEAD
    get_stake_state,
    try_get_stake_state_mut, Clock,
    Delegation,
    Meta,
    Stake,
    StakeAuthorize,
    StakeHistorySysvar,
    StakeStateV2,
    VoteState,
    DEFAULT_WARMUP_COOLDOWN_RATE,
};
use crate::{
    consts::{
        FEATURE_STAKE_RAISE_MINIMUM_DELEGATION_TO_1_SOL,
        HASH_BYTES,
        LAMPORTS_PER_SOL,
        MAX_BASE58_LEN,
        MAX_SIGNERS,
        NEW_WARMUP_COOLDOWN_RATE,
        PERPETUAL_NEW_WARMUP_COOLDOWN_RATE_EPOCH,
        SYSVAR,
    },
    error::StakeError,
=======
    try_get_stake_state_mut, Meta, StakeAuthorize, StakeStateV2, DEFAULT_WARMUP_COOLDOWN_RATE,
};
use crate::consts::{
    CLOCK_ID, FEATURE_STAKE_RAISE_MINIMUM_DELEGATION_TO_1_SOL, LAMPORTS_PER_SOL, MAX_SIGNERS,
    NEW_WARMUP_COOLDOWN_RATE,
>>>>>>> 0f0a6dee
};
use alloc::boxed::Box;
use core::{ cell::UnsafeCell, fmt, mem, str::{ from_utf8, FromStr } };

pub trait DataLen {
    const LEN: usize;
}

pub trait Initialized {
    fn is_initialized(&self) -> bool;
}

#[inline(always)]
pub unsafe fn load_acc<T: DataLen + Initialized>(bytes: &[u8]) -> Result<&T, ProgramError> {
    load_acc_unchecked::<T>(bytes).and_then(|acc| {
        if acc.is_initialized() { Ok(acc) } else { Err(ProgramError::UninitializedAccount) }
    })
}

#[inline(always)]
pub unsafe fn load_acc_unchecked<T: DataLen>(bytes: &[u8]) -> Result<&T, ProgramError> {
    if bytes.len() != T::LEN {
        return Err(ProgramError::InvalidAccountData);
    }
    Ok(&*(bytes.as_ptr() as *const T))
}

#[inline(always)]
pub unsafe fn load_acc_mut<T: DataLen + Initialized>(
    bytes: &mut [u8]
) -> Result<&mut T, ProgramError> {
    load_acc_mut_unchecked::<T>(bytes).and_then(|acc| {
        if acc.is_initialized() { Ok(acc) } else { Err(ProgramError::UninitializedAccount) }
    })
}

#[inline(always)]
pub unsafe fn load_acc_mut_unchecked<T: DataLen>(bytes: &mut [u8]) -> Result<&mut T, ProgramError> {
    if bytes.len() != T::LEN {
        return Err(ProgramError::InvalidAccountData);
    }
    Ok(&mut *(bytes.as_mut_ptr() as *mut T))
}

#[inline(always)]
pub unsafe fn load_ix_data<T: DataLen>(bytes: &[u8]) -> Result<&T, ProgramError> {
    if bytes.len() != T::LEN {
        return Err(ProgramError::InvalidInstructionData.into());
    }
    Ok(&*(bytes.as_ptr() as *const T))
}

pub unsafe fn to_bytes<T: DataLen>(data: &T) -> &[u8] {
    core::slice::from_raw_parts(data as *const T as *const u8, T::LEN)
}

pub unsafe fn to_mut_bytes<T: DataLen>(data: &mut T) -> &mut [u8] {
    core::slice::from_raw_parts_mut(data as *mut T as *mut u8, T::LEN)
}

//---------- Stake Program Utils -------------

pub fn collect_signers(
    accounts: &[AccountInfo],
    signers_arr: &mut [Pubkey; MAX_SIGNERS]
) -> Result<usize, ProgramError> {
    let mut signer_len = 0;

    for account in accounts {
        if account.is_signer() {
            if signer_len >= MAX_SIGNERS {
                return Err(ProgramError::AccountDataTooSmall);
            }
            signers_arr[signer_len] = *account.key();
            signer_len += 1;
        }
    }

    Ok(signer_len)
}

pub fn next_account_info<'a, I: Iterator<Item = &'a AccountInfo>>(
    iter: &mut I
) -> Result<&'a AccountInfo, ProgramError> {
    iter.next().ok_or(ProgramError::NotEnoughAccountKeys)
}

#[macro_export]
macro_rules! impl_sysvar_id {
    ($type:ty) => {
        impl $crate::state::stake_history::SysvarId for $type {
            fn id() -> Pubkey {
                id()
            }

            fn check_id(pubkey: &Pubkey) -> bool {
                check_id(pubkey)
            }
        }
    };
}

#[macro_export]
macro_rules! declare_sysvar_id {
    ($name:expr, $type:ty) => (
        pinocchio_pubkey::declare_id!($name);
        $crate::impl_sysvar_id!($type);
    );
}

/// After calling `validate_split_amount()`, this struct contains calculated
/// values that are used by the caller.
#[derive(Copy, Clone, Debug, Default)]
pub(crate) struct ValidatedSplitInfo {
    pub source_remaining_balance: u64,
    pub destination_rent_exempt_reserve: u64,
}

/// Ensure the split amount is valid.  This checks the source and destination
/// accounts meet the minimum balance requirements, which is the rent exempt
/// reserve plus the minimum stake delegation, and that the source account has
/// enough lamports for the request split amount.  If not, return an error.
pub(crate) fn validate_split_amount(
    source_lamports: u64,
    destination_lamports: u64,
    split_lamports: u64,
    source_meta: &Meta,
    destination_data_len: usize,
    additional_required_lamports: u64,
    source_is_active: bool
) -> Result<ValidatedSplitInfo, ProgramError> {
    // Split amount has to be something
    if split_lamports == 0 {
        return Err(ProgramError::InsufficientFunds);
    }

    // Obviously cannot split more than what the source account has
    if split_lamports > source_lamports {
        return Err(ProgramError::InsufficientFunds);
    }

    // Verify that the source account still has enough lamports left after
    // splitting: EITHER at least the minimum balance, OR zero (in this case the
    // source account is transferring all lamports to new destination account,
    // and the source account will be closed)
    let source_minimum_balance = u64
        ::from_le_bytes(source_meta.rent_exempt_reserve)
        .saturating_add(additional_required_lamports);
    let source_remaining_balance = source_lamports.saturating_sub(split_lamports);
    if source_remaining_balance == 0 {
        // full amount is a withdrawal
        // nothing to do here
    } else if source_remaining_balance < source_minimum_balance {
        // the remaining balance is too low to do the split
        return Err(ProgramError::InsufficientFunds);
    } else {
        // all clear!
        // nothing to do here
    }

    let rent = Rent::get()?;
    let destination_rent_exempt_reserve = rent.minimum_balance(destination_data_len);

    // If the source is active stake, one of these criteria must be met:
    // 1. the destination account must be prefunded with at least the rent-exempt
    //    reserve, or
    // 2. the split must consume 100% of the source
    if
        source_is_active &&
        source_remaining_balance != 0 &&
        destination_lamports < destination_rent_exempt_reserve
    {
        return Err(ProgramError::InsufficientFunds);
    }

    // Verify the destination account meets the minimum balance requirements
    // This must handle:
    // 1. The destination account having a different rent exempt reserve due to data
    //    size changes
    // 2. The destination account being prefunded, which would lower the minimum
    //    split amount
    let destination_minimum_balance = destination_rent_exempt_reserve.saturating_add(
        additional_required_lamports
    );
    let destination_balance_deficit =
        destination_minimum_balance.saturating_sub(destination_lamports);
    if split_lamports < destination_balance_deficit {
        return Err(ProgramError::InsufficientFunds);
    }

    Ok(ValidatedSplitInfo {
        source_remaining_balance,
        destination_rent_exempt_reserve,
    })
}

//-------------- Solana Program Sysvar Copies ---------------

//---------------- This Get Sysvar was assisted by AI, needs to be checked ----------------------
//For this syscall mock, unlike solana program we use single thread to mantain the no_std enviorement
//Defining a generic Lazy<T> struct with interior mutability
pub struct Lazy<T> {
    value: UnsafeCell<Option<T>>,
}

impl<T> Lazy<T> {
    pub const fn new() -> Self {
        Self {
            value: UnsafeCell::new(None),
        }
    }

    pub fn get_or_init<F: FnOnce() -> T>(&self, init: F) -> &T {
        // SAFETY: Only safe because Solana programs are single-threaded.
        // So its ok to get mutable access (even though `self` is shared!)
        unsafe {
            let value = &mut *self.value.get();
            if value.is_none() {
                *value = Some(init());
            }
            value.as_ref().unwrap()
        }
    }
}

static SYSCALL_STUBS: Lazy<Box<dyn SyscallStubs>> = Lazy::new();

unsafe impl<T> Sync for Lazy<T> {} //although this is telling that is available for multithreading, we know it wont happen

/// Builtin return values occupy the upper 32 bits
const BUILTIN_BIT_SHIFT: usize = 32;
macro_rules! to_builtin {
    ($error:expr) => {
        ($error as u64) << BUILTIN_BIT_SHIFT
    };
}

pub const UNSUPPORTED_SYSVAR: u64 = to_builtin!(17);

pub trait SyscallStubs: Sync + Send {
    fn sol_get_sysvar(
        &self,
        _sysvar_id_addr: *const u8,
        _var_addr: *mut u8,
        _offset: u64,
        _length: u64
    ) -> u64 {
        UNSUPPORTED_SYSVAR
    }
}

pub struct DefaultSyscallStubs {}

impl SyscallStubs for DefaultSyscallStubs {}

#[allow(dead_code)]
pub(crate) fn sol_get_sysvar(
    sysvar_id_addr: *const u8,
    var_addr: *mut u8,
    offset: u64,
    length: u64
) -> u64 {
    SYSCALL_STUBS.get_or_init(|| Box::new(DefaultSyscallStubs {})).sol_get_sysvar(
        sysvar_id_addr,
        var_addr,
        offset,
        length
    )
}

//---------------- End of AI assistance ----------------------

/// Handler for retrieving a slice of sysvar data from the `sol_get_sysvar`
/// syscall.
pub fn get_sysvar(
    dst: &mut [u8],
    sysvar_id: &Pubkey,
    offset: u64,
    length: u64
) -> Result<(), ProgramError> {
    // Check that the provided destination buffer is large enough to hold the
    // requested data.
    if dst.len() < (length as usize) {
        return Err(ProgramError::InvalidArgument);
    }

    let sysvar_id = sysvar_id as *const _ as *const u8;
    let var_addr = dst as *mut _ as *mut u8;

    //if on Solana call the actual syscall
    #[cfg(target_os = "solana")]
    let result = unsafe {
        pinocchio::syscalls::sol_get_sysvar(sysvar_id, var_addr, offset, length)
    };

    //if not on chain use the mock
    #[cfg(not(target_os = "solana"))]
    let result = sol_get_sysvar(sysvar_id, var_addr, offset, length);

    match result {
        SUCCESS => Ok(()),
        e => Err(e.into()),
    }
}

pub fn to_program_error(e: ProgramError) -> ProgramError {
    ProgramError::try_from(e).unwrap_or(ProgramError::InvalidAccountData)
}

#[inline(always)]
pub fn get_minimum_delegation() -> u64 {
    if FEATURE_STAKE_RAISE_MINIMUM_DELEGATION_TO_1_SOL {
        const MINIMUM_DELEGATION_SOL: u64 = 1;
        MINIMUM_DELEGATION_SOL * LAMPORTS_PER_SOL
    } else {
        1
    }
}

pub fn do_authorize(
    stake_account_info: &AccountInfo,
    signers: &[Pubkey],
    new_authority: &Pubkey,
    authority_type: StakeAuthorize,
    custodian: Option<&Pubkey>,
    clock: Clock,
) -> ProgramResult {
    let mut stake_account: pinocchio::account_info::RefMut<'_, StakeStateV2> =
        try_get_stake_state_mut(stake_account_info)?;
    match *stake_account {
        StakeStateV2::Initialized(mut meta) => {
            meta.authorized
                .authorize(
                    signers,
                    new_authority,
                    authority_type,
                    Some((&meta.lockup, &clock, custodian)),
                )
                .map_err(to_program_error)?;
            *stake_account = StakeStateV2::Initialized(meta);
            Ok(())
        }
        StakeStateV2::Stake(mut meta, stake, stake_flags) => {
            meta.authorized
                .authorize(
                    signers,
                    new_authority,
                    authority_type,
                    Some((&meta.lockup, &clock, custodian)),
                )
                .map_err(to_program_error)?;

            *stake_account = StakeStateV2::Stake(meta, stake, stake_flags);
            Ok(())
        }
        _ => Err(ProgramError::InvalidAccountData),
    }
}

// Means that no more than RATE of current effective stake may be added or subtracted per
// epoch.

pub fn warmup_cooldown_rate(
    current_epoch: [u8; 8],
    new_rate_activation_epoch: Option<[u8; 8]>
) -> f64 {
    let current = bytes_to_u64(current_epoch);
    let activation = new_rate_activation_epoch.map(bytes_to_u64).unwrap_or(u64::MAX);

    if current < activation {
        DEFAULT_WARMUP_COOLDOWN_RATE
    } else {
        NEW_WARMUP_COOLDOWN_RATE
    }
}

pub fn add_le_bytes(lhs: [u8; 8], rhs: [u8; 8]) -> [u8; 8] {
    u64::from_le_bytes(lhs).saturating_add(u64::from_le_bytes(rhs)).to_le_bytes()
}

pub fn bytes_to_u64(bytes: [u8; 8]) -> u64 {
    u64::from_le_bytes(bytes)
}

<<<<<<< HEAD
/// After calling `validate_delegated_amount()`, this struct contains calculated
/// values that are used by the caller.
pub(crate) struct ValidatedDelegatedInfo {
    pub stake_amount: [u8; 8],
}

pub(crate) fn new_stake(
    stake: [u8; 8],
    voter_pubkey: &Pubkey,
    vote_state: &VoteState,
    activation_epoch: [u8; 8]
) -> Stake {
    Stake {
        delegation: Delegation::new(
            voter_pubkey,
            bytes_to_u64(stake),
            activation_epoch
        ),
        credits_observed: vote_state.credits().to_le_bytes(),
    }
}

/// Ensure the stake delegation amount is valid.  This checks that the account
/// meets the minimum balance requirements of delegated stake.  If not, return
/// an error.
pub(crate) fn validate_delegated_amount(
    account: &AccountInfo,
    meta: &Meta
) -> Result<ValidatedDelegatedInfo, ProgramError> {
    let stake_amount = account.lamports().saturating_sub(bytes_to_u64(meta.rent_exempt_reserve)); // can't stake the rent

    // Stake accounts may be initialized with a stake amount below the minimum
    // delegation so check that the minimum is met before delegation.
    if stake_amount < get_minimum_delegation() {
        return Err(StakeError::InsufficientDelegation.into());
    }
    Ok(ValidatedDelegatedInfo { stake_amount: stake_amount.to_be_bytes() })
}

pub(crate) fn redelegate_stake(
    stake: &mut Stake,
    stake_lamports: [u8; 8],
    voter_pubkey: &Pubkey,
    vote_state: &VoteState,
    epoch: [u8;8],
    stake_history: &StakeHistorySysvar
) -> Result<(), ProgramError> {
    // If stake is currently active:
    if
        stake.stake(epoch, stake_history, PERPETUAL_NEW_WARMUP_COOLDOWN_RATE_EPOCH) !=
        0
    {
        // If pubkey of new voter is the same as current,
        // and we are scheduled to start deactivating this epoch,
        // we rescind deactivation
        if
            stake.delegation.voter_pubkey == *voter_pubkey &&
            epoch == stake.delegation.deactivation_epoch
        {
            stake.delegation.deactivation_epoch = u64::MAX.to_le_bytes();
            return Ok(());
        } else {
            // can't redelegate to another pubkey if stake is active.
            return Err(StakeError::TooSoonToRedelegate.into());
        }
    }
    // Either the stake is freshly activated, is active but has been
    // deactivated this epoch, or has fully de-activated.
    // Redelegation implies either re-activation or un-deactivation

    stake.delegation.stake = stake_lamports;
    stake.delegation.activation_epoch = epoch;
    stake.delegation.deactivation_epoch = u64::MAX.to_le_bytes();
    stake.delegation.voter_pubkey = *voter_pubkey;
    stake.credits_observed = vote_state.credits().to_be_bytes();
    Ok(())
}

// --- Hash struct and impls ----

#[cfg_attr(feature = "bytemuck", derive(Pod, Zeroable))]
#[derive(Clone, Copy, Default, Eq, PartialEq, Ord, PartialOrd, Hash)]
#[repr(transparent)]
pub struct Hash(pub(crate) [u8; HASH_BYTES]);

impl From<[u8; HASH_BYTES]> for Hash {
    fn from(from: [u8; 32]) -> Self {
        Self(from)
    }
}

impl AsRef<[u8]> for Hash {
    fn as_ref(&self) -> &[u8] {
        &self.0[..]
    }
}

fn write_as_base58(f: &mut fmt::Formatter, h: &Hash) -> fmt::Result {
    let mut out = [0u8; MAX_BASE58_LEN];
    let out_slice: &mut [u8] = &mut out;
    // This will never fail because the only possible error is BufferTooSmall,
    // and we will never call it with too small a buffer.
    let len = bs58::encode(h.0).onto(out_slice).unwrap();
    let as_str = from_utf8(&out[..len]).unwrap();
    f.write_str(as_str)
}

impl fmt::Debug for Hash {
    fn fmt(&self, f: &mut fmt::Formatter) -> fmt::Result {
        write_as_base58(f, self)
    }
}

impl fmt::Display for Hash {
    fn fmt(&self, f: &mut fmt::Formatter) -> fmt::Result {
        write_as_base58(f, self)
    }
}

#[derive(Debug, Clone, PartialEq, Eq)]
pub enum ParseHashError {
    WrongSize,
    Invalid,
}

// #[cfg(feature = "std")]
// impl std::error::Error for ParseHashError {}

impl fmt::Display for ParseHashError {
    fn fmt(&self, f: &mut fmt::Formatter) -> fmt::Result {
        match self {
            ParseHashError::WrongSize => f.write_str("string decoded to wrong size for hash"),
            ParseHashError::Invalid => f.write_str("failed to decoded string to hash"),
        }
    }
}

// requires the solana_sdk::bs58 crate
// impl FromStr for Hash {
//     type Err = ParseHashError;

//     fn from_str(s: &str) -> Result<Self, Self::Err> {
//         if s.len() > MAX_BASE58_LEN {
//             return Err(ParseHashError::WrongSize);
//         }
//         let mut bytes = [0; HASH_BYTES];
//         let decoded_size = bs58::decode(s)
//             .onto(&mut bytes)
//             .map_err(|_| ParseHashError::Invalid)?;
//         if decoded_size != mem::size_of::<Hash>() {
//             Err(ParseHashError::WrongSize)
//         } else {
//             Ok(bytes.into())
//         }
//     }
// }

impl Hash {
    #[deprecated(since = "2.2.0", note = "Use 'Hash::new_from_array' instead")]
    pub fn new(hash_slice: &[u8]) -> Self {
        Hash(<[u8; HASH_BYTES]>::try_from(hash_slice).unwrap())
    }

    pub const fn new_from_array(hash_array: [u8; HASH_BYTES]) -> Self {
        Self(hash_array)
    }

    // /// unique Hash for tests and benchmarks.
    // pub fn new_unique() -> Self {
    //     use solana_atomic_u64::AtomicU64;
    //     static I: AtomicU64 = AtomicU64::new(1);

    //     let mut b = [0u8; HASH_BYTES];
    //     let i = I.fetch_add(1);
    //     b[0..8].copy_from_slice(&i.to_le_bytes());
    //     Self::new_from_array(b)
    // }

    // pub fn to_bytes(self) -> [u8; HASH_BYTES] {
    //     self.0
    // }
}

#[cfg(target_arch = "wasm32")]
#[allow(non_snake_case)]
#[wasm_bindgen]
impl Hash {
    /// Create a new Hash object
    ///
    /// * `value` - optional hash as a base58 encoded string, `Uint8Array`, `[number]`
    #[wasm_bindgen(constructor)]
    pub fn constructor(value: JsValue) -> Result<Hash, JsValue> {
        if let Some(base58_str) = value.as_string() {
            base58_str.parse::<Hash>().map_err(|x| JsValue::from(x.to_string()))
        } else if let Some(uint8_array) = value.dyn_ref::<Uint8Array>() {
            <[u8; HASH_BYTES]>
                ::try_from(uint8_array.to_vec())
                .map(Hash::new_from_array)
                .map_err(|err| format!("Invalid Hash value: {err:?}").into())
        } else if let Some(array) = value.dyn_ref::<Array>() {
            let mut bytes = vec![];
            let iterator = js_sys::try_iter(&array.values())?.expect("array to be iterable");
            for x in iterator {
                let x = x?;

                if let Some(n) = x.as_f64() {
                    if n >= 0.0 && n <= 255.0 {
                        bytes.push(n as u8);
                        continue;
                    }
                }
                return Err(format!("Invalid array argument: {:?}", x).into());
            }
            <[u8; HASH_BYTES]>
                ::try_from(bytes)
                .map(Hash::new_from_array)
                .map_err(|err| format!("Invalid Hash value: {err:?}").into())
        } else if value.is_undefined() {
            Ok(Hash::default())
        } else {
            Err("Unsupported argument".into())
        }
    }

    /// Return the base58 string representation of the hash
    pub fn toString(&self) -> String {
        self.to_string()
    }

    /// Checks if two `Hash`s are equal
    pub fn equals(&self, other: &Hash) -> bool {
        self == other
    }

    /// Return the `Uint8Array` representation of the hash
    pub fn toBytes(&self) -> Box<[u8]> {
        self.0.clone().into()
    }
=======
//from_account_info helper for Clock while not implemente by Pinocchio
pub fn clock_from_account_info(account_info: &AccountInfo) -> Result<Ref<Clock>, ProgramError> {
    if account_info.data_len() != core::mem::size_of::<Clock>() {
        return Err(ProgramError::InvalidAccountData);
    }

    if account_info.key() != &CLOCK_ID {
        return Err(ProgramError::InvalidAccountData);
    }

    let data = account_info.try_borrow_data()?;

    Ok(Ref::map(data, |data| unsafe {
        &*(data.as_ptr() as *const Clock)
    }))
>>>>>>> 0f0a6dee
}<|MERGE_RESOLUTION|>--- conflicted
+++ resolved
@@ -2,49 +2,17 @@
     account_info::{ AccountInfo, Ref },
     program_error::ProgramError,
     pubkey::Pubkey,
-<<<<<<< HEAD
-    sysvars::{ rent::Rent, Sysvar },
-    ProgramResult,
-    SUCCESS,
-=======
     sysvars::{clock::Clock, rent::Rent, Sysvar},
     ProgramResult, SUCCESS,
->>>>>>> 0f0a6dee
 };
 
 extern crate alloc;
 use super::{
-<<<<<<< HEAD
-    get_stake_state,
-    try_get_stake_state_mut, Clock,
-    Delegation,
-    Meta,
-    Stake,
-    StakeAuthorize,
-    StakeHistorySysvar,
-    StakeStateV2,
-    VoteState,
-    DEFAULT_WARMUP_COOLDOWN_RATE,
-};
-use crate::{
-    consts::{
-        FEATURE_STAKE_RAISE_MINIMUM_DELEGATION_TO_1_SOL,
-        HASH_BYTES,
-        LAMPORTS_PER_SOL,
-        MAX_BASE58_LEN,
-        MAX_SIGNERS,
-        NEW_WARMUP_COOLDOWN_RATE,
-        PERPETUAL_NEW_WARMUP_COOLDOWN_RATE_EPOCH,
-        SYSVAR,
-    },
-    error::StakeError,
-=======
     try_get_stake_state_mut, Meta, StakeAuthorize, StakeStateV2, DEFAULT_WARMUP_COOLDOWN_RATE,
 };
 use crate::consts::{
     CLOCK_ID, FEATURE_STAKE_RAISE_MINIMUM_DELEGATION_TO_1_SOL, LAMPORTS_PER_SOL, MAX_SIGNERS,
     NEW_WARMUP_COOLDOWN_RATE,
->>>>>>> 0f0a6dee
 };
 use alloc::boxed::Box;
 use core::{ cell::UnsafeCell, fmt, mem, str::{ from_utf8, FromStr } };
@@ -429,7 +397,23 @@
     u64::from_le_bytes(bytes)
 }
 
-<<<<<<< HEAD
+//from_account_info helper for Clock while not implemente by Pinocchio
+pub fn clock_from_account_info(account_info: &AccountInfo) -> Result<Ref<Clock>, ProgramError> {
+    if account_info.data_len() != core::mem::size_of::<Clock>() {
+        return Err(ProgramError::InvalidAccountData);
+    }
+
+    if account_info.key() != &CLOCK_ID {
+        return Err(ProgramError::InvalidAccountData);
+    }
+
+    let data = account_info.try_borrow_data()?;
+
+    Ok(Ref::map(data, |data| unsafe {
+        &*(data.as_ptr() as *const Clock)
+    }))
+}
+
 /// After calling `validate_delegated_amount()`, this struct contains calculated
 /// values that are used by the caller.
 pub(crate) struct ValidatedDelegatedInfo {
@@ -668,21 +652,4 @@
     pub fn toBytes(&self) -> Box<[u8]> {
         self.0.clone().into()
     }
-=======
-//from_account_info helper for Clock while not implemente by Pinocchio
-pub fn clock_from_account_info(account_info: &AccountInfo) -> Result<Ref<Clock>, ProgramError> {
-    if account_info.data_len() != core::mem::size_of::<Clock>() {
-        return Err(ProgramError::InvalidAccountData);
-    }
-
-    if account_info.key() != &CLOCK_ID {
-        return Err(ProgramError::InvalidAccountData);
-    }
-
-    let data = account_info.try_borrow_data()?;
-
-    Ok(Ref::map(data, |data| unsafe {
-        &*(data.as_ptr() as *const Clock)
-    }))
->>>>>>> 0f0a6dee
 }