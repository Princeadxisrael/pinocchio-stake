--- conflicted
+++ resolved
@@ -1,10 +1,6 @@
 use pinocchio::pubkey::Pubkey;
 
-<<<<<<< HEAD
 use super::{Clock, Epoch};
-=======
-use super::{Epoch, UnixTimestamp};
->>>>>>> 5b284357
 
 #[repr(C)]
 #[derive(Default, Debug, PartialEq, Eq, Clone, Copy)]
@@ -45,11 +41,8 @@
         if custodian == Some(&self.custodian) {
             return false;
         }
-<<<<<<< HEAD
+
         i64::from_le_bytes(self.unix_timestamp) > i64::from_le_bytes(clock.unix_timestamp)
             || u64::from_le_bytes(self.epoch) > u64::from_le_bytes(clock.epoch)
-=======
-        self.unix_timestamp() > clock.unix_timestamp || self.epoch() > clock.epoch
->>>>>>> 5b284357
     }
 }