--- conflicted
+++ resolved
@@ -11,11 +11,6 @@
 pub mod utils;
 pub mod redelegate_state;
 
-<<<<<<< HEAD
-pub use my_state::*;
-pub use utils::*;
-pub use redelegate_state::*;
-=======
 pub use authorized::*;
 pub use delegation::*;
 pub use lockup::*;
@@ -32,6 +27,8 @@
 pub use stake_history_sysvar::*;
 pub use stake_state_v2::*;
 pub use utils::*;
+pub use redelegate_state::*;
+
 
 pub type Epoch = [u8; 8]; //u64
 
@@ -101,4 +98,3 @@
 
     Ok(())
 }
->>>>>>> 890b13ee
