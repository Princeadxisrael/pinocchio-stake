--- conflicted
+++ resolved
@@ -35,12 +35,9 @@
 pub use stake_history_sysvar::*;
 pub use stake_state_v2::*;
 pub use utils::*;
-<<<<<<< HEAD
 
 use crate::consts::VOTE_PROGRAM_ID;
 pub use redelegate_state::*;
-=======
->>>>>>> 56c876e8
 
 pub type Epoch = [u8; 8]; //u64
 pub type UnixTimestamp = [u8; 8]; //i64;
@@ -117,7 +114,6 @@
     }
 
     Ok(())
-<<<<<<< HEAD
 }
 
 pub fn get_vote_state(vote_account_info: &AccountInfo) -> Result<Ref<VoteState>, ProgramError> {
@@ -127,6 +123,4 @@
 
     let vote_state = VoteState::from_account_info(vote_account_info)?;
     return Ok(vote_state);
-=======
->>>>>>> 56c876e8
 }