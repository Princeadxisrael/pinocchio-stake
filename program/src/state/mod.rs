--- conflicted
+++ resolved
@@ -16,15 +16,8 @@
 pub use delegation::*;
 pub use lockup::*;
 pub use meta::*;
-use pinocchio::{
-<<<<<<< HEAD
-    account_info::{AccountInfo, RefMut},
-=======
-    account_info::{AccountInfo, Ref, RefMut},
->>>>>>> 5b284357
-    program_error::ProgramError,
-    ProgramResult,
-};
+use pinocchio::account_info::{AccountInfo, Ref, RefMut},
+
 pub use stake::*;
 pub use stake_authorize::*;
 pub use stake_clock::*;
